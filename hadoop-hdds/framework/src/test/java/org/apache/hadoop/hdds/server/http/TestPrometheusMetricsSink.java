/**
 * Licensed to the Apache Software Foundation (ASF) under one
 * or more contributor license agreements.  See the NOTICE file
 * distributed with this work for additional information
 * regarding copyright ownership.  The ASF licenses this file
 * to you under the Apache License, Version 2.0 (the
 * "License"); you may not use this file except in compliance
 * with the License.  You may obtain a copy of the License at
 *
 *     http://www.apache.org/licenses/LICENSE-2.0
 *
 * Unless required by applicable law or agreed to in writing, software
 * distributed under the License is distributed on an "AS IS" BASIS,
 * WITHOUT WARRANTIES OR CONDITIONS OF ANY KIND, either express or implied.
 * See the License for the specific language governing permissions and
 * limitations under the License.
 */
package org.apache.hadoop.hdds.server.http;

import org.junit.jupiter.api.Assertions;
import org.junit.jupiter.api.BeforeAll;
import org.junit.jupiter.api.Test;

/**
 * Test prometheus Sink.
 */
public class TestPrometheusMetricsSink {

  private static PrometheusMetricsSink sink;

<<<<<<< HEAD
  @BeforeEach
  public void init() {
    metrics = DefaultMetricsSystem.instance();

    metrics.init("test");
    sink = new PrometheusMetricsSink("random");
    metrics.register("Prometheus", "Prometheus", sink);
  }

  @AfterEach
  public void tearDown() {
    metrics.stop();
    metrics.shutdown();
  }

  @Test
  public void testPublish() throws IOException {
    //GIVEN
    TestMetrics testMetrics = metrics
        .register("TestMetrics", "Testing metrics", new TestMetrics());

    testMetrics.numBucketCreateFails.incr();

    //WHEN
    String writtenMetrics = publishMetricsAndGetOutput();

    //THEN
    Assertions.assertTrue(
        writtenMetrics.contains(
            "test_metrics_num_bucket_create_fails{context=\"dfs\""),
        "The expected metric line is missing from prometheus metrics output"
    );
  }

  @Test
  public void testPublishWithSameName() throws IOException {
    //GIVEN
    metrics.register("FooBar", "fooBar", (MetricsSource) (collector, all) -> {
      collector.addRecord("RpcMetrics").add(new MetricsTag(PORT_INFO, "1234"))
          .addGauge(COUNTER_INFO, COUNTER_1).endRecord();

      collector.addRecord("RpcMetrics").add(new MetricsTag(
          PORT_INFO, "2345")).addGauge(COUNTER_INFO, COUNTER_2).endRecord();
    });

    // WHEN
    String writtenMetrics = publishMetricsAndGetOutput();

    // THEN
    Assertions.assertTrue(
        writtenMetrics.contains("rpc_metrics_counter{port=\"2345\""),
        "The expected metric line is missing from prometheus metrics output");

    Assertions.assertTrue(
        writtenMetrics.contains("rpc_metrics_counter{port=\"1234\""),
        "The expected metric line is missing from prometheus metrics output");
  }

  @Test
  public void testTypeWithSameNameButDifferentLabels() throws IOException {
    //GIVEN
    metrics.register("SameName", "sameName",
        (MetricsSource) (collector, all) -> {
          collector.addRecord("SameName").add(new MetricsTag(PORT_INFO, "1234"))
              .addGauge(COUNTER_INFO, COUNTER_1).endRecord();
          collector.addRecord("SameName").add(new MetricsTag(PORT_INFO, "2345"))
              .addGauge(COUNTER_INFO, COUNTER_2).endRecord();
        });

    // WHEN
    String writtenMetrics = publishMetricsAndGetOutput();

    // THEN
    Assertions.assertEquals(1, StringUtils.countMatches(writtenMetrics,
        "# TYPE same_name_counter"));
  }

  private String publishMetricsAndGetOutput() throws IOException {
    metrics.publishMetricsNow();

    ByteArrayOutputStream stream = new ByteArrayOutputStream();
    OutputStreamWriter writer = new OutputStreamWriter(stream, UTF_8);

    sink.writeMetrics(writer);
    writer.flush();

    return stream.toString(UTF_8.name());
  }

  /**
   * Example metric pojo.
   */
  @Metrics(about = "Test Metrics", context = "dfs")
  private static class TestMetrics {

    @Metric
    private MutableCounterLong numBucketCreateFails;
  }

=======
  @BeforeAll
  public static void setUp() {
    sink = new PrometheusMetricsSink();
  }

  @Test
  public void testNamingCamelCase() {
    //THEN
    Assertions.assertEquals("rpc_time_some_metrics",
        sink.prometheusName("RpcTime", "SomeMetrics"));

    Assertions.assertEquals("om_rpc_time_om_info_keys",
        sink.prometheusName("OMRpcTime", "OMInfoKeys"));

    Assertions.assertEquals("rpc_time_small",
        sink.prometheusName("RpcTime", "small"));
  }

  @Test
  public void testNamingRocksDB() {
    //RocksDB metrics are handled differently.
    // THEN
    Assertions.assertEquals("rocksdb_om_db_num_open_connections",
        sink.prometheusName("Rocksdb_om.db", "num_open_connections"));
  }

  @Test
  public void testNamingPipeline() {
    // GIVEN
    String recordName = "SCMPipelineMetrics";
    String metricName = "NumBlocksAllocated-"
        + "RATIS-THREE-47659e3d-40c9-43b3-9792-4982fc279aba";

    // THEN
    Assertions.assertEquals(
        "scm_pipeline_metrics_"
            + "num_blocks_allocated_"
            + "ratis_three_47659e3d_40c9_43b3_9792_4982fc279aba",
        sink.prometheusName(recordName, metricName));
  }

  @Test
  public void testNamingSpaces() {
    //GIVEN
    String recordName = "JvmMetrics";
    String metricName = "GcTimeMillisG1 Young Generation";

    // THEN
    Assertions.assertEquals(
        "jvm_metrics_gc_time_millis_g1_young_generation",
        sink.prometheusName(recordName, metricName));
  }
>>>>>>> b828881f
}<|MERGE_RESOLUTION|>--- conflicted
+++ resolved
@@ -28,107 +28,6 @@
 
   private static PrometheusMetricsSink sink;
 
-<<<<<<< HEAD
-  @BeforeEach
-  public void init() {
-    metrics = DefaultMetricsSystem.instance();
-
-    metrics.init("test");
-    sink = new PrometheusMetricsSink("random");
-    metrics.register("Prometheus", "Prometheus", sink);
-  }
-
-  @AfterEach
-  public void tearDown() {
-    metrics.stop();
-    metrics.shutdown();
-  }
-
-  @Test
-  public void testPublish() throws IOException {
-    //GIVEN
-    TestMetrics testMetrics = metrics
-        .register("TestMetrics", "Testing metrics", new TestMetrics());
-
-    testMetrics.numBucketCreateFails.incr();
-
-    //WHEN
-    String writtenMetrics = publishMetricsAndGetOutput();
-
-    //THEN
-    Assertions.assertTrue(
-        writtenMetrics.contains(
-            "test_metrics_num_bucket_create_fails{context=\"dfs\""),
-        "The expected metric line is missing from prometheus metrics output"
-    );
-  }
-
-  @Test
-  public void testPublishWithSameName() throws IOException {
-    //GIVEN
-    metrics.register("FooBar", "fooBar", (MetricsSource) (collector, all) -> {
-      collector.addRecord("RpcMetrics").add(new MetricsTag(PORT_INFO, "1234"))
-          .addGauge(COUNTER_INFO, COUNTER_1).endRecord();
-
-      collector.addRecord("RpcMetrics").add(new MetricsTag(
-          PORT_INFO, "2345")).addGauge(COUNTER_INFO, COUNTER_2).endRecord();
-    });
-
-    // WHEN
-    String writtenMetrics = publishMetricsAndGetOutput();
-
-    // THEN
-    Assertions.assertTrue(
-        writtenMetrics.contains("rpc_metrics_counter{port=\"2345\""),
-        "The expected metric line is missing from prometheus metrics output");
-
-    Assertions.assertTrue(
-        writtenMetrics.contains("rpc_metrics_counter{port=\"1234\""),
-        "The expected metric line is missing from prometheus metrics output");
-  }
-
-  @Test
-  public void testTypeWithSameNameButDifferentLabels() throws IOException {
-    //GIVEN
-    metrics.register("SameName", "sameName",
-        (MetricsSource) (collector, all) -> {
-          collector.addRecord("SameName").add(new MetricsTag(PORT_INFO, "1234"))
-              .addGauge(COUNTER_INFO, COUNTER_1).endRecord();
-          collector.addRecord("SameName").add(new MetricsTag(PORT_INFO, "2345"))
-              .addGauge(COUNTER_INFO, COUNTER_2).endRecord();
-        });
-
-    // WHEN
-    String writtenMetrics = publishMetricsAndGetOutput();
-
-    // THEN
-    Assertions.assertEquals(1, StringUtils.countMatches(writtenMetrics,
-        "# TYPE same_name_counter"));
-  }
-
-  private String publishMetricsAndGetOutput() throws IOException {
-    metrics.publishMetricsNow();
-
-    ByteArrayOutputStream stream = new ByteArrayOutputStream();
-    OutputStreamWriter writer = new OutputStreamWriter(stream, UTF_8);
-
-    sink.writeMetrics(writer);
-    writer.flush();
-
-    return stream.toString(UTF_8.name());
-  }
-
-  /**
-   * Example metric pojo.
-   */
-  @Metrics(about = "Test Metrics", context = "dfs")
-  private static class TestMetrics {
-
-    @Metric
-    private MutableCounterLong numBucketCreateFails;
-  }
-
-=======
   @BeforeAll
   public static void setUp() {
     sink = new PrometheusMetricsSink();
@@ -181,5 +80,4 @@
         "jvm_metrics_gc_time_millis_g1_young_generation",
         sink.prometheusName(recordName, metricName));
   }
->>>>>>> b828881f
 }