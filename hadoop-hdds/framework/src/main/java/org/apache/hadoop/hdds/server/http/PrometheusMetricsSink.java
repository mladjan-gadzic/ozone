/**
 * Licensed to the Apache Software Foundation (ASF) under one
 * or more contributor license agreements.  See the NOTICE file
 * distributed with this work for additional information
 * regarding copyright ownership.  The ASF licenses this file
 * to you under the Apache License, Version 2.0 (the
 * "License"); you may not use this file except in compliance
 * with the License.  You may obtain a copy of the License at
 * <p>
 * http://www.apache.org/licenses/LICENSE-2.0
 * <p>
 * Unless required by applicable law or agreed to in writing, software
 * distributed under the License is distributed on an "AS IS" BASIS,
 * WITHOUT WARRANTIES OR CONDITIONS OF ANY KIND, either express or implied.
 * See the License for the specific language governing permissions and
 * limitations under the License.
 */
package org.apache.hadoop.hdds.server.http;

import java.io.IOException;
import java.io.Writer;
import java.util.Collections;
import java.util.List;
import java.util.Map;
import java.util.TreeMap;
import org.apache.commons.configuration2.SubsetConfiguration;
import org.apache.hadoop.hdds.utils.PrometheusMetricsSinkUtil;
import org.apache.hadoop.metrics2.AbstractMetric;
import org.apache.hadoop.metrics2.MetricType;
import org.apache.hadoop.metrics2.MetricsRecord;
import org.apache.hadoop.metrics2.MetricsSink;
import org.apache.hadoop.metrics2.MetricsTag;

/**
 * Metrics sink for prometheus exporter.
 * <p>
 * Stores the metric data in-memory and return with it on request.
 */
public class PrometheusMetricsSink implements MetricsSink {

  /**
   * Cached output lines for each metrics.
   */
  private Map<String, Map<String, String>> metricLines =
      Collections.synchronizedSortedMap(new TreeMap<>());
  private Map<String, Map<String, String>> nextMetricLines =
      Collections.synchronizedSortedMap(new TreeMap<>());
  private final String servername;

  public PrometheusMetricsSink(String servername) {
    this.servername = servername;
  }

  @Override
  public void putMetrics(MetricsRecord metricsRecord) {
    for (AbstractMetric metric : metricsRecord.metrics()) {
      if (metric.type() == MetricType.COUNTER
          || metric.type() == MetricType.GAUGE) {

<<<<<<< HEAD
        String metricName =
            PrometheusMetricsSinkUtil.getMetricName(metricsRecord.name(),
                metrics.name());

        // If there is no username this should be null
        String username =
            PrometheusMetricsSinkUtil.getUsername(metricsRecord.name(),
                metrics.name());
=======
        String metricName = DecayRpcSchedulerUtil
            .splitMetricNameIfNeeded(metricsRecord.name(), metric.name());
        // If there is no username this should be null
        String username = DecayRpcSchedulerUtil
            .checkMetricNameForUsername(metricsRecord.name(), metric.name());
>>>>>>> b828881f

        String key = PrometheusMetricsSinkUtil.prometheusName(
            metricsRecord.name(), metricName);

        String prometheusMetricKeyAsString =
            getPrometheusMetricKeyAsString(metricsRecord, key, username);

        String metricKey = "# TYPE "
            + key
            + " "
            + metric.type().toString().toLowerCase();

<<<<<<< HEAD
        metricLines.computeIfAbsent(metricKey,
                any -> Collections.synchronizedSortedMap(new TreeMap<>()))
            .put(prometheusMetricKeyAsString, String.valueOf(metrics.value()));
=======
        synchronized (this) {
          nextMetricLines.computeIfAbsent(metricKey,
                  any -> Collections.synchronizedSortedMap(new TreeMap<>()))
              .put(prometheusMetricKeyAsString, String.valueOf(metric.value()));
        }
>>>>>>> b828881f
      }
    }
  }

  private String getPrometheusMetricKeyAsString(MetricsRecord metricsRecord,
      String key, String username) {
    StringBuilder prometheusMetricKey = new StringBuilder();
    prometheusMetricKey.append(key)
        .append("{");
    String sep = "";

    List<MetricsTag> metricsTags =
        PrometheusMetricsSinkUtil.addTags(key, username, servername,
            metricsRecord.tags());

    //add tags
    for (MetricsTag tag : metricsTags) {
      String tagName = tag.name().toLowerCase();

      //ignore specific tag which includes sub-hierarchy
      if (tagName.equals("numopenconnectionsperuser")) {
        continue;
      }

      prometheusMetricKey.append(sep)
          .append(tagName)
          .append("=\"")
          .append(tag.value())
          .append("\"");
      sep = ",";
    }
    prometheusMetricKey.append("}");

    return prometheusMetricKey.toString();
  }

  @Override
  public void flush() {
    synchronized (this) {
      metricLines = nextMetricLines;
      nextMetricLines = Collections
          .synchronizedSortedMap(new TreeMap<>());
    }
  }

  @Override
  public void init(SubsetConfiguration subsetConfiguration) {

  }

<<<<<<< HEAD
  public void writeMetrics(Writer writer) throws IOException {
    for (Map.Entry<String, Map<String, String>> metricEntry
=======
  public synchronized void writeMetrics(Writer writer)
      throws IOException {
    for (Map.Entry<String, Map<String, String>> metricsEntry
>>>>>>> b828881f
        : metricLines.entrySet()) {
      writer.write(metricEntry.getKey() + "\n");

      for (Map.Entry<String, String> metric
          : metricEntry.getValue().entrySet()) {
        writer.write(metric.getKey() + " " + metric.getValue() + "\n");
      }
    }
  }
}<|MERGE_RESOLUTION|>--- conflicted
+++ resolved
@@ -57,22 +57,14 @@
       if (metric.type() == MetricType.COUNTER
           || metric.type() == MetricType.GAUGE) {
 
-<<<<<<< HEAD
         String metricName =
             PrometheusMetricsSinkUtil.getMetricName(metricsRecord.name(),
-                metrics.name());
+                metric.name());
 
         // If there is no username this should be null
         String username =
             PrometheusMetricsSinkUtil.getUsername(metricsRecord.name(),
-                metrics.name());
-=======
-        String metricName = DecayRpcSchedulerUtil
-            .splitMetricNameIfNeeded(metricsRecord.name(), metric.name());
-        // If there is no username this should be null
-        String username = DecayRpcSchedulerUtil
-            .checkMetricNameForUsername(metricsRecord.name(), metric.name());
->>>>>>> b828881f
+                metric.name());
 
         String key = PrometheusMetricsSinkUtil.prometheusName(
             metricsRecord.name(), metricName);
@@ -85,17 +77,11 @@
             + " "
             + metric.type().toString().toLowerCase();
 
-<<<<<<< HEAD
-        metricLines.computeIfAbsent(metricKey,
-                any -> Collections.synchronizedSortedMap(new TreeMap<>()))
-            .put(prometheusMetricKeyAsString, String.valueOf(metrics.value()));
-=======
         synchronized (this) {
           nextMetricLines.computeIfAbsent(metricKey,
                   any -> Collections.synchronizedSortedMap(new TreeMap<>()))
               .put(prometheusMetricKeyAsString, String.valueOf(metric.value()));
         }
->>>>>>> b828881f
       }
     }
   }
@@ -146,20 +132,15 @@
 
   }
 
-<<<<<<< HEAD
-  public void writeMetrics(Writer writer) throws IOException {
-    for (Map.Entry<String, Map<String, String>> metricEntry
-=======
   public synchronized void writeMetrics(Writer writer)
       throws IOException {
     for (Map.Entry<String, Map<String, String>> metricsEntry
->>>>>>> b828881f
         : metricLines.entrySet()) {
-      writer.write(metricEntry.getKey() + "\n");
+      writer.write(metricsEntry.getKey() + "\n");
 
-      for (Map.Entry<String, String> metric
-          : metricEntry.getValue().entrySet()) {
-        writer.write(metric.getKey() + " " + metric.getValue() + "\n");
+      for (Map.Entry<String, String> metrics
+          : metricsEntry.getValue().entrySet()) {
+        writer.write(metrics.getKey() + " " + metrics.getValue() + "\n");
       }
     }
   }
