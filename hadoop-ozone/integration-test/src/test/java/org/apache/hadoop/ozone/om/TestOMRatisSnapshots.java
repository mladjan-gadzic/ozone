--- conflicted
+++ resolved
@@ -110,9 +110,6 @@
 @Timeout(5000)
 public class TestOMRatisSnapshots {
 
-  private static final Logger LOG =
-      LoggerFactory.getLogger(TestOMRatisSnapshots.class);
-
   private MiniOzoneHAClusterImpl cluster = null;
   private ObjectStore objectStore;
   private OzoneConfiguration conf;
@@ -159,17 +156,13 @@
     }
     conf.setLong(
         OMConfigKeys.OZONE_OM_RATIS_SNAPSHOT_AUTO_TRIGGER_THRESHOLD_KEY,
-<<<<<<< HEAD
-        SNAPSHOT_THRESHOLD);
+        snapshotThreshold);
     conf.setTimeDuration(OZONE_SNAPSHOT_SST_FILTERING_SERVICE_INTERVAL,
         5, TimeUnit.SECONDS);
     conf.setTimeDuration(OZONE_SNAPSHOT_DELETING_SERVICE_INTERVAL, 5,
         TimeUnit.SECONDS);
     conf.setTimeDuration(OZONE_OM_SNAPSHOT_COMPACTION_DAG_MAX_TIME_ALLOWED,
         5, TimeUnit.MILLISECONDS);
-=======
-        snapshotThreshold);
->>>>>>> 41d9e035
     cluster = (MiniOzoneHAClusterImpl) MiniOzoneCluster.newOMHABuilder(conf)
         .setClusterId(clusterId)
         .setScmId(scmId)
