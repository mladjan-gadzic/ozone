/*
 * Licensed to the Apache Software Foundation (ASF) under one
 * or more contributor license agreements.  See the NOTICE file
 * distributed with this work for additional information
 * regarding copyright ownership.  The ASF licenses this file
 * to you under the Apache License, Version 2.0 (the
 * "License"); you may not use this file except in compliance
 * with the License.  You may obtain a copy of the License at
 * <p>
 * http://www.apache.org/licenses/LICENSE-2.0
 * <p>
 * Unless required by applicable law or agreed to in writing, software
 * distributed under the License is distributed on an "AS IS" BASIS,
 * WITHOUT WARRANTIES OR CONDITIONS OF ANY KIND, either express or implied.
 * See the License for the specific language governing permissions and
 * limitations under the License.
 */
package org.apache.hadoop.ozone;

import org.apache.hadoop.conf.TestConfigurationFieldsBase;
import org.apache.hadoop.hdds.HddsConfigKeys;
import org.apache.hadoop.hdds.recon.ReconConfigKeys;
import org.apache.hadoop.hdds.scm.ScmConfig;
import org.apache.hadoop.hdds.scm.server.SCMHTTPServerConfig;
import org.apache.hadoop.http.HttpServer2;
import org.apache.hadoop.ozone.om.OMConfigKeys;
import org.apache.hadoop.hdds.scm.ScmConfigKeys;
import org.apache.hadoop.ozone.recon.ReconServerConfigKeys;

import java.util.Arrays;
import org.junit.Rule;
import org.junit.rules.Timeout;

/**
 * Tests if configuration constants documented in ozone-defaults.xml.
 */
public class TestOzoneConfigurationFields extends TestConfigurationFieldsBase {

  /**
    * Set a timeout for each test.
    */
  @Rule
  public Timeout timeout = Timeout.seconds(300);

  @Override
  public void initializeMemberVariables() {
    xmlFilename = "ozone-default.xml";
    configurationClasses =
        new Class[] {OzoneConfigKeys.class, ScmConfigKeys.class,
            OMConfigKeys.class, HddsConfigKeys.class,
<<<<<<< HEAD
            ReconServerConfigKeys.class,
=======
            ReconConfigKeys.class, ReconServerConfigKeys.class,
            S3GatewayConfigKeys.class,
>>>>>>> 30cb5e76
            SCMHTTPServerConfig.class,
            SCMHTTPServerConfig.ConfigStrings.class,
            ScmConfig.ConfigStrings.class
        };
    errorIfMissingConfigProps = true;
    errorIfMissingXmlProps = true;
    xmlPropsToSkipCompare.add("hadoop.tags.custom");
    xmlPropsToSkipCompare.add("ozone.om.nodes.EXAMPLEOMSERVICEID");
    xmlPropsToSkipCompare.add("ozone.om.decommissioned.nodes" +
        ".EXAMPLEOMSERVICEID");
    xmlPropsToSkipCompare.add("ozone.scm.nodes.EXAMPLESCMSERVICEID");
    xmlPrefixToSkipCompare.add("ipc.client.rpc-timeout.ms");
    xmlPropsToSkipCompare.add("ozone.om.leader.election.minimum.timeout" +
        ".duration"); // Deprecated config
    xmlPrefixToSkipCompare.add("ozone.s3g");
    configurationPrefixToSkipCompare.add("ozone.s3g");
    configurationPropsToSkipCompare
        .add(ScmConfig.ConfigStrings.HDDS_SCM_INIT_DEFAULT_LAYOUT_VERSION);
    configurationPropsToSkipCompare
        .add(OzoneConfigKeys.OZONE_OM_CLIENT_PROTOCOL_VERSION_KEY);
    configurationPropsToSkipCompare
        .add(OzoneConfigKeys.OZONE_OM_CLIENT_PROTOCOL_VERSION);
    // This property is tested in TestHttpServer2 instead
    xmlPropsToSkipCompare.add(HttpServer2.HTTP_IDLE_TIMEOUT_MS_KEY);
    addPropertiesNotInXml();
  }

  private void addPropertiesNotInXml() {
    configurationPropsToSkipCompare.addAll(Arrays.asList(
        HddsConfigKeys.HDDS_CONTAINER_PERSISTDATA,
        HddsConfigKeys.HDDS_GRPC_TLS_TEST_CERT,
        HddsConfigKeys.HDDS_KEY_ALGORITHM,
        HddsConfigKeys.HDDS_SECURITY_PROVIDER,
        HddsConfigKeys.HDDS_X509_CRL_NAME, // HDDS-2873
        OMConfigKeys.OZONE_OM_NODES_KEY,
        OMConfigKeys.OZONE_OM_DECOMMISSIONED_NODES_KEY,
        ScmConfigKeys.OZONE_SCM_NODES_KEY,
        ScmConfigKeys.OZONE_SCM_ADDRESS_KEY,
        OMConfigKeys.OZONE_FS_TRASH_INTERVAL_KEY,
        OMConfigKeys.OZONE_FS_TRASH_CHECKPOINT_INTERVAL_KEY,
        OMConfigKeys.OZONE_OM_S3_GPRC_SERVER_ENABLED,
        OzoneConfigKeys.OZONE_ACL_AUTHORIZER_CLASS_NATIVE,
        OzoneConfigKeys.OZONE_S3_AUTHINFO_MAX_LIFETIME_KEY,
        OzoneConfigKeys.OZONE_OM_CLIENT_PROTOCOL_VERSION_KEY,
        ReconConfigKeys.RECON_SCM_CONFIG_PREFIX,
        ReconConfigKeys.OZONE_RECON_ADDRESS_KEY,
        ReconConfigKeys.OZONE_RECON_DATANODE_ADDRESS_KEY,
        ReconConfigKeys.OZONE_RECON_DATANODE_BIND_HOST_KEY,
        ReconConfigKeys.OZONE_RECON_PROMETHEUS_HTTP_ENDPOINT,
        ReconServerConfigKeys.OZONE_RECON_SCM_DB_DIR,
        ReconServerConfigKeys.OZONE_RECON_METRICS_HTTP_CONNECTION_TIMEOUT,
        ReconServerConfigKeys
            .OZONE_RECON_METRICS_HTTP_CONNECTION_REQUEST_TIMEOUT,
        ReconServerConfigKeys.RECON_OM_SOCKET_TIMEOUT,
        ReconServerConfigKeys.RECON_OM_CONNECTION_TIMEOUT,
        ReconServerConfigKeys.RECON_OM_CONNECTION_REQUEST_TIMEOUT,
        ReconServerConfigKeys.RECON_OM_SNAPSHOT_TASK_INITIAL_DELAY,
        ReconServerConfigKeys.RECON_OM_SNAPSHOT_TASK_INTERVAL_DELAY,
        ReconServerConfigKeys.RECON_OM_SNAPSHOT_TASK_FLUSH_PARAM,
        OMConfigKeys.OZONE_OM_RATIS_SNAPSHOT_AUTO_TRIGGER_THRESHOLD_KEY,
        OMConfigKeys.OZONE_OM_HA_PREFIX
        // TODO HDDS-2856
    ));
  }
}<|MERGE_RESOLUTION|>--- conflicted
+++ resolved
@@ -48,12 +48,8 @@
     configurationClasses =
         new Class[] {OzoneConfigKeys.class, ScmConfigKeys.class,
             OMConfigKeys.class, HddsConfigKeys.class,
-<<<<<<< HEAD
             ReconServerConfigKeys.class,
-=======
             ReconConfigKeys.class, ReconServerConfigKeys.class,
-            S3GatewayConfigKeys.class,
->>>>>>> 30cb5e76
             SCMHTTPServerConfig.class,
             SCMHTTPServerConfig.ConfigStrings.class,
             ScmConfig.ConfigStrings.class
