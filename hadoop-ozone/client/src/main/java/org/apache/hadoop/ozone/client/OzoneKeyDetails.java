/**
 * Licensed to the Apache Software Foundation (ASF) under one
 * or more contributor license agreements.  See the NOTICE file
 * distributed with this work for additional information
 * regarding copyright ownership.  The ASF licenses this file
 * to you under the Apache License, Version 2.0 (the
 * "License"); you may not use this file except in compliance
 * with the License.  You may obtain a copy of the License at
 *
 *     http://www.apache.org/licenses/LICENSE-2.0
 *
 * Unless required by applicable law or agreed to in writing, software
 * distributed under the License is distributed on an "AS IS" BASIS,
 * WITHOUT WARRANTIES OR CONDITIONS OF ANY KIND, either express or implied.
 * See the License for the specific language governing permissions and
 * limitations under the License.
 */

package org.apache.hadoop.ozone.client;

import com.fasterxml.jackson.annotation.JsonIgnore;
import org.apache.hadoop.fs.FileEncryptionInfo;
import org.apache.hadoop.hdds.client.ReplicationConfig;
<<<<<<< HEAD
import org.apache.hadoop.hdds.function.SupplierWithIOException;
=======
import org.apache.hadoop.hdds.client.ReplicationType;
>>>>>>> af99a441
import org.apache.hadoop.ozone.client.io.OzoneInputStream;
import org.apache.ratis.util.function.CheckedSupplier;

import java.io.IOException;
import java.util.List;
import java.util.Map;

/**
 * A class that encapsulates OzoneKeyLocation.
 */
public class OzoneKeyDetails extends OzoneKey {

  /**
   * A list of block location information to specify replica locations.
   */
  private final List<OzoneKeyLocation> ozoneKeyLocations;

  private final FileEncryptionInfo feInfo;

  private final CheckedSupplier<OzoneInputStream, IOException> contentSupplier;

  /**
   * Constructs OzoneKeyDetails from OmKeyInfo.
   */
  @SuppressWarnings("parameternumber")
<<<<<<< HEAD
=======
  @Deprecated
  public OzoneKeyDetails(String volumeName, String bucketName, String keyName,
                         long size, long creationTime, long modificationTime,
                         List<OzoneKeyLocation> ozoneKeyLocations,
                         ReplicationType type, Map<String, String> metadata,
                         FileEncryptionInfo feInfo, int replicationFactor) {
    super(volumeName, bucketName, keyName, size, creationTime,
        modificationTime, type, replicationFactor);
    this.ozoneKeyLocations = ozoneKeyLocations;
    this.feInfo = feInfo;
    contentSupplier = null;
    this.setMetadata(metadata);
  }


  /**
   * Constructs OzoneKeyDetails from OmKeyInfo.
   */
  @SuppressWarnings("parameternumber")
>>>>>>> af99a441
  public OzoneKeyDetails(String volumeName, String bucketName, String keyName,
      long size, long creationTime, long modificationTime,
      List<OzoneKeyLocation> ozoneKeyLocations,
      ReplicationConfig replicationConfig,
      Map<String, String> metadata,
      FileEncryptionInfo feInfo,
<<<<<<< HEAD
      SupplierWithIOException<OzoneInputStream> contentSupplier,
      boolean isFile) {
=======
      CheckedSupplier<OzoneInputStream, IOException> contentSupplier) {
>>>>>>> af99a441
    super(volumeName, bucketName, keyName, size, creationTime,
        modificationTime, replicationConfig, metadata, isFile);
    this.ozoneKeyLocations = ozoneKeyLocations;
    this.feInfo = feInfo;
    this.contentSupplier = contentSupplier;
  }

  /**
   * Returns the location detail information of the specific Key.
   */
  public List<OzoneKeyLocation> getOzoneKeyLocations() {
    return ozoneKeyLocations;
  }

  public FileEncryptionInfo getFileEncryptionInfo() {
    return feInfo;
  }

  /**
   * Get OzoneInputStream to read the content of the key.
   */
  @JsonIgnore
  public OzoneInputStream getContent() throws IOException {
    return this.contentSupplier.get();
  }
}<|MERGE_RESOLUTION|>--- conflicted
+++ resolved
@@ -21,11 +21,7 @@
 import com.fasterxml.jackson.annotation.JsonIgnore;
 import org.apache.hadoop.fs.FileEncryptionInfo;
 import org.apache.hadoop.hdds.client.ReplicationConfig;
-<<<<<<< HEAD
-import org.apache.hadoop.hdds.function.SupplierWithIOException;
-=======
 import org.apache.hadoop.hdds.client.ReplicationType;
->>>>>>> af99a441
 import org.apache.hadoop.ozone.client.io.OzoneInputStream;
 import org.apache.ratis.util.function.CheckedSupplier;
 
@@ -51,8 +47,6 @@
    * Constructs OzoneKeyDetails from OmKeyInfo.
    */
   @SuppressWarnings("parameternumber")
-<<<<<<< HEAD
-=======
   @Deprecated
   public OzoneKeyDetails(String volumeName, String bucketName, String keyName,
                          long size, long creationTime, long modificationTime,
@@ -72,19 +66,14 @@
    * Constructs OzoneKeyDetails from OmKeyInfo.
    */
   @SuppressWarnings("parameternumber")
->>>>>>> af99a441
   public OzoneKeyDetails(String volumeName, String bucketName, String keyName,
       long size, long creationTime, long modificationTime,
       List<OzoneKeyLocation> ozoneKeyLocations,
       ReplicationConfig replicationConfig,
       Map<String, String> metadata,
       FileEncryptionInfo feInfo,
-<<<<<<< HEAD
-      SupplierWithIOException<OzoneInputStream> contentSupplier,
+      CheckedSupplier<OzoneInputStream, IOException> contentSupplier,
       boolean isFile) {
-=======
-      CheckedSupplier<OzoneInputStream, IOException> contentSupplier) {
->>>>>>> af99a441
     super(volumeName, bucketName, keyName, size, creationTime,
         modificationTime, replicationConfig, metadata, isFile);
     this.ozoneKeyLocations = ozoneKeyLocations;
@@ -102,9 +91,18 @@
   public FileEncryptionInfo getFileEncryptionInfo() {
     return feInfo;
   }
+  /**
+   * Set details of key location.
+   * @param ozoneKeyLocations - details of key location
+   */
+  public void setOzoneKeyLocations(List<OzoneKeyLocation> ozoneKeyLocations) {
+    this.ozoneKeyLocations = ozoneKeyLocations;
+  }
 
   /**
    * Get OzoneInputStream to read the content of the key.
+   * @return OzoneInputStream
+   * @throws IOException
    */
   @JsonIgnore
   public OzoneInputStream getContent() throws IOException {
