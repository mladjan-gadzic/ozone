/*
 * Licensed to the Apache Software Foundation (ASF) under one
 * or more contributor license agreements.  See the NOTICE file
 * distributed with this work for additional information
 * regarding copyright ownership.  The ASF licenses this file
 * to you under the Apache License, Version 2.0 (the
 * "License"); you may not use this file except in compliance
 * with the License.  You may obtain a copy of the License at
 * <p>
 * http://www.apache.org/licenses/LICENSE-2.0
 * <p>
 * Unless required by applicable law or agreed to in writing, software
 * distributed under the License is distributed on an "AS IS" BASIS,
 * WITHOUT WARRANTIES OR CONDITIONS OF ANY KIND, either express or implied.
 * See the License for the specific language governing permissions and
 * limitations under the License.
 */

package org.apache.hadoop.ozone.recon.fsck;

import static junit.framework.TestCase.assertEquals;
import static org.junit.Assert.assertNotNull;
import static org.mockito.ArgumentMatchers.any;
import static org.mockito.Mockito.mock;
import static org.mockito.Mockito.when;

import java.io.IOException;
import java.time.Duration;
import java.util.ArrayList;
import java.util.Collections;
import java.util.HashSet;
import java.util.List;
import java.util.Set;
import java.util.UUID;

import org.apache.hadoop.hdds.protocol.DatanodeDetails;
import org.apache.hadoop.hdds.protocol.MockDatanodeDetails;
import org.apache.hadoop.hdds.protocol.proto.HddsProtos;
import org.apache.hadoop.hdds.protocol.proto.StorageContainerDatanodeProtocolProtos.ContainerReplicaProto.State;
import org.apache.hadoop.hdds.scm.ContainerPlacementStatus;
import org.apache.hadoop.hdds.scm.PlacementPolicy;
import org.apache.hadoop.hdds.scm.container.ContainerID;
import org.apache.hadoop.hdds.scm.container.ContainerInfo;
import org.apache.hadoop.hdds.scm.container.ContainerManagerV2;
import org.apache.hadoop.hdds.scm.container.ContainerReplica;
import org.apache.hadoop.hdds.scm.container.placement.algorithms.ContainerPlacementStatusDefault;
import org.apache.hadoop.ozone.recon.persistence.ContainerHealthSchemaManager;
import org.apache.hadoop.ozone.recon.scm.ReconStorageContainerManagerFacade;
import org.apache.hadoop.ozone.recon.tasks.ReconTaskConfig;
import org.apache.hadoop.test.LambdaTestUtils;
import org.hadoop.ozone.recon.schema.ContainerSchemaDefinition;
import org.apache.hadoop.ozone.recon.persistence.AbstractReconSqlDBTest;
import org.hadoop.ozone.recon.schema.tables.daos.ReconTaskStatusDao;
import org.hadoop.ozone.recon.schema.tables.daos.UnhealthyContainersDao;
import org.hadoop.ozone.recon.schema.tables.pojos.ReconTaskStatus;
import org.hadoop.ozone.recon.schema.tables.pojos.UnhealthyContainers;
import org.junit.Assert;
import org.junit.Ignore;
import org.junit.Test;

/**
 * Class to test a single run of the Container Health Task.
 */
public class TestContainerHealthTask extends AbstractReconSqlDBTest {
  @Test
  @Ignore
  public void testRun() throws Exception {
    UnhealthyContainersDao unHealthyContainersTableHandle =
        getDao(UnhealthyContainersDao.class);

    ContainerHealthSchemaManager containerHealthSchemaManager =
        new ContainerHealthSchemaManager(
            getSchemaDefinition(ContainerSchemaDefinition.class),
            unHealthyContainersTableHandle);
    ReconStorageContainerManagerFacade scmMock =
        mock(ReconStorageContainerManagerFacade.class);
    MockPlacementPolicy placementMock = new MockPlacementPolicy();
    ContainerManagerV2 containerManagerMock = mock(ContainerManagerV2.class);
    ContainerReplica unhealthyReplicaMock = mock(ContainerReplica.class);
    when(unhealthyReplicaMock.getState()).thenReturn(State.UNHEALTHY);
    ContainerReplica healthyReplicaMock = mock(ContainerReplica.class);
    when(healthyReplicaMock.getState()).thenReturn(State.CLOSED);

    // Create 6 containers. The first 5 will have various unhealty states
    // defined below. The container with ID=6 will be healthy.
    List<ContainerInfo> mockContainers = getMockContainers(6);
    when(scmMock.getContainerManager()).thenReturn(containerManagerMock);
    when(containerManagerMock.getContainers(any(), any()))
        .thenReturn(mockContainers);
    for (ContainerInfo c : mockContainers) {
      when(containerManagerMock.getContainer(c.containerID())).thenReturn(c);
    }
    // Under replicated
    when(containerManagerMock.getContainerReplicas(ContainerID.valueOf(1L)))
        .thenReturn(getMockReplicas(1L, State.CLOSED, State.UNHEALTHY));

    // return one UNHEALTHY replica for container ID 2 -> Missing
    when(containerManagerMock.getContainerReplicas(ContainerID.valueOf(2L)))
        .thenReturn(getMockReplicas(2L, State.UNHEALTHY));

    // return 0 replicas for container ID 3 -> Missing
    when(containerManagerMock.getContainerReplicas(ContainerID.valueOf(3L)))
        .thenReturn(Collections.emptySet());

    // Return 5 Healthy -> Over replicated
    when(containerManagerMock.getContainerReplicas(ContainerID.valueOf(4L)))
        .thenReturn(getMockReplicas(4L, State.CLOSED, State.CLOSED,
        State.CLOSED, State.CLOSED, State.CLOSED));

    // Mis-replicated
    Set<ContainerReplica> misReplicas = getMockReplicas(5L,
        State.CLOSED, State.CLOSED, State.CLOSED);
    placementMock.setMisRepWhenDnPresent(
        misReplicas.iterator().next().getDatanodeDetails().getUuid());
    when(containerManagerMock.getContainerReplicas(ContainerID.valueOf(5L)))
        .thenReturn(misReplicas);

    // Return 3 Healthy -> Healthy container
    when(containerManagerMock.getContainerReplicas(ContainerID.valueOf(6L)))
        .thenReturn(getMockReplicas(6L,
            State.CLOSED, State.CLOSED, State.CLOSED));

    List<UnhealthyContainers> all = unHealthyContainersTableHandle.findAll();
    Assert.assertTrue(all.isEmpty());

    long currentTime = System.currentTimeMillis();
    ReconTaskStatusDao reconTaskStatusDao = getDao(ReconTaskStatusDao.class);
    ReconTaskConfig reconTaskConfig = new ReconTaskConfig();
    reconTaskConfig.setMissingContainerTaskInterval(Duration.ofSeconds(2));
    ContainerHealthTask containerHealthTask =
<<<<<<< HEAD
        new ContainerHealthTask(null,
            reconTaskStatusDao, containerSchemaManager,
=======
        new ContainerHealthTask(scmMock.getContainerManager(),
            reconTaskStatusDao, containerHealthSchemaManager,
>>>>>>> 8d3817cd
            placementMock, reconTaskConfig);
    containerHealthTask.start();
    LambdaTestUtils.await(6000, 1000, () ->
        (unHealthyContainersTableHandle.count() == 5));
    UnhealthyContainers rec =
        unHealthyContainersTableHandle.fetchByContainerId(1L).get(0);
    assertEquals("UNDER_REPLICATED", rec.getContainerState());
    assertEquals(2, rec.getReplicaDelta().intValue());

    rec = unHealthyContainersTableHandle.fetchByContainerId(2L).get(0);
    assertEquals("MISSING", rec.getContainerState());
    assertEquals(3, rec.getReplicaDelta().intValue());

    rec = unHealthyContainersTableHandle.fetchByContainerId(3L).get(0);
    assertEquals("MISSING", rec.getContainerState());
    assertEquals(3, rec.getReplicaDelta().intValue());

    rec = unHealthyContainersTableHandle.fetchByContainerId(4L).get(0);
    assertEquals("OVER_REPLICATED", rec.getContainerState());
    assertEquals(-2, rec.getReplicaDelta().intValue());

    rec = unHealthyContainersTableHandle.fetchByContainerId(5L).get(0);
    assertEquals("MIS_REPLICATED", rec.getContainerState());
    assertEquals(1, rec.getReplicaDelta().intValue());
    assertEquals(2, rec.getExpectedReplicaCount().intValue());
    assertEquals(1, rec.getActualReplicaCount().intValue());
    assertNotNull(rec.getReason());

    ReconTaskStatus taskStatus =
        reconTaskStatusDao.findById(containerHealthTask.getTaskName());
    Assert.assertTrue(taskStatus.getLastUpdatedTimestamp() >
        currentTime);

    // Now run the job again, to check that relevant records are updated or
    // removed as appropriate. Need to adjust the return value for all the mocks
    // Under replicated -> Delta goes from 2 to 1
    when(containerManagerMock.getContainerReplicas(ContainerID.valueOf(1L)))
        .thenReturn(getMockReplicas(1L, State.CLOSED, State.CLOSED));

    // ID 2 was missing - make it healthy now
    when(containerManagerMock.getContainerReplicas(ContainerID.valueOf(2L)))
        .thenReturn(getMockReplicas(2L,
            State.CLOSED, State.CLOSED, State.CLOSED));

    // return 0 replicas for container ID 3 -> Still Missing
    when(containerManagerMock.getContainerReplicas(ContainerID.valueOf(3L)))
        .thenReturn(Collections.emptySet());

    // Return 4 Healthy -> Delta changes from -2 to -1
    when(containerManagerMock.getContainerReplicas(ContainerID.valueOf(4L)))
        .thenReturn(getMockReplicas(4L, State.CLOSED, State.CLOSED,
            State.CLOSED, State.CLOSED));

    // Was mis-replicated - make it healthy now
    placementMock.setMisRepWhenDnPresent(null);

    LambdaTestUtils.await(6000, 1000, () ->
        (unHealthyContainersTableHandle.count() == 3));
    rec = unHealthyContainersTableHandle.fetchByContainerId(1L).get(0);
    assertEquals("UNDER_REPLICATED", rec.getContainerState());
    assertEquals(1, rec.getReplicaDelta().intValue());

    // This container is now healthy, it should not be in the table any more
    assertEquals(0,
        unHealthyContainersTableHandle.fetchByContainerId(2L).size());

    rec = unHealthyContainersTableHandle.fetchByContainerId(3L).get(0);

    assertEquals("MISSING", rec.getContainerState());
    assertEquals(3, rec.getReplicaDelta().intValue());

    rec = unHealthyContainersTableHandle.fetchByContainerId(4L).get(0);
    assertEquals("OVER_REPLICATED", rec.getContainerState());
    assertEquals(-1, rec.getReplicaDelta().intValue());

    // This container is now healthy, it should not be in the table any more
    assertEquals(0,
        unHealthyContainersTableHandle.fetchByContainerId(5L).size());
  }

  private Set<ContainerReplica> getMockReplicas(
      long containerId, State...states) {
    Set<ContainerReplica> replicas = new HashSet<>();
    for (State s : states) {
      replicas.add(ContainerReplica.newBuilder()
          .setDatanodeDetails(MockDatanodeDetails.randomDatanodeDetails())
          .setContainerState(s)
          .setContainerID(ContainerID.valueOf(containerId))
          .setSequenceId(1)
          .build());
    }
    return replicas;
  }

  private List<ContainerInfo> getMockContainers(int num) {
    List<ContainerInfo> containers = new ArrayList<>();
    for (int i = 1; i <= num; i++) {
      ContainerInfo c = mock(ContainerInfo.class);
      when(c.getContainerID()).thenReturn((long)i);
      when(c.getReplicationFactor())
          .thenReturn(HddsProtos.ReplicationFactor.THREE);
      when(c.containerID()).thenReturn(ContainerID.valueOf(i));
      containers.add(c);
    }
    return containers;
  }

  /**
   * This is a simple implementation of PlacementPolicy, so that when
   * validateContainerPlacement() is called, by default it will return a value
   * placement object. To get an invalid placement object, simply pass a UUID
   * of a datanode via setMisRepWhenDnPresent. If a DN with that UUID is passed
   * to validateContainerPlacement, then it will return an invalid placement.
   */
  private class MockPlacementPolicy implements PlacementPolicy {

    private UUID misRepWhenDnPresent = null;

    public void setMisRepWhenDnPresent(UUID dn) {
      misRepWhenDnPresent = dn;
    }

    @Override
    public List<DatanodeDetails> chooseDatanodes(
        List<DatanodeDetails> excludedNodes, List<DatanodeDetails> favoredNodes,
        int nodesRequired, long sizeRequired) throws IOException {
      return null;
    }

    @Override
    public ContainerPlacementStatus validateContainerPlacement(
        List<DatanodeDetails> dns, int replicas) {
      if (misRepWhenDnPresent != null && isDnPresent(dns)) {
        return new ContainerPlacementStatusDefault(1, 2, 3);
      } else {
        return new ContainerPlacementStatusDefault(1, 1, 1);
      }
    }

    private boolean isDnPresent(List<DatanodeDetails> dns) {
      for(DatanodeDetails dn : dns) {
        if (misRepWhenDnPresent != null
            && dn.getUuid().equals(misRepWhenDnPresent)) {
          return true;
        }
      }
      return false;
    }
  }

}<|MERGE_RESOLUTION|>--- conflicted
+++ resolved
@@ -128,13 +128,8 @@
     ReconTaskConfig reconTaskConfig = new ReconTaskConfig();
     reconTaskConfig.setMissingContainerTaskInterval(Duration.ofSeconds(2));
     ContainerHealthTask containerHealthTask =
-<<<<<<< HEAD
-        new ContainerHealthTask(null,
-            reconTaskStatusDao, containerSchemaManager,
-=======
         new ContainerHealthTask(scmMock.getContainerManager(),
             reconTaskStatusDao, containerHealthSchemaManager,
->>>>>>> 8d3817cd
             placementMock, reconTaskConfig);
     containerHealthTask.start();
     LambdaTestUtils.await(6000, 1000, () ->
